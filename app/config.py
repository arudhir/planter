--- conflicted
+++ resolved
@@ -1,11 +1,7 @@
 import os
 
 class Config:
-<<<<<<< HEAD
-    MMSEQS_DB = os.environ.get('MMSEQS_DB') or '/mnt/data3/repseq.faa'
-=======
     REPSEQ_FASTA = os.environ.get('REPSEQ_FASTA') or '/mnt/data3/repseq.faa'
->>>>>>> fff7ec69
     EXAMPLE_FASTA = os.environ.get('EXAMPLE_FASTA') or '/home/ubuntu/planter/tests/test_enzymes.faa'
     DUCKDB_PATH = os.environ.get('DUCKDB_PATH') or '/mnt/data3/master.duckdb'
     DEBUG = False
