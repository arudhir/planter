--- conflicted
+++ resolved
@@ -3,12 +3,9 @@
 import tempfile
 import os
 import logging
-<<<<<<< HEAD
 from pathlib import Path
-=======
 import pandas as pd
 import duckdb
->>>>>>> fff7ec69
 from app.config import config
 from planter.database.query_manager import DatabaseManager
 
@@ -39,7 +36,6 @@
             app.logger.error(f"Error loading example: {str(e)}")
             return jsonify({'error': 'Failed to load example sequence'}), 500
 
-<<<<<<< HEAD
     def get_sequence_details(seqhash_ids):
         """Fetch annotations and expression for the given seqhash_ids from the database.
         
@@ -117,7 +113,6 @@
         except Exception as e:
             app.logger.error(f"Database error: {e}")
             return {}
-=======
     return app
 
 
@@ -139,7 +134,6 @@
             "mmseqs", "easy-search", input_file, db_path, output_file, tmp_dir,
             "--format-output", "query,target,pident,alnlen,mismatch,gapopen,qstart,qend,tstart,tend,evalue,bits,tseq"
         ]
->>>>>>> fff7ec69
 
         process = subprocess.run(mmseqs_command, capture_output=True, text=True)
         if process.returncode != 0:
@@ -154,103 +148,6 @@
             'qstart', 'qend', 'tstart', 'tend', 'evalue', 'bits', 'tseq'
         ])
         
-<<<<<<< HEAD
-        with tempfile.TemporaryDirectory() as temp_dir:
-            tmp_dir = Path(temp_dir)
-            input_file = tmp_dir / "input.fasta"
-            output_file = tmp_dir / "output.tsv"
-            mmseqs_tmp = tmp_dir / "tmp"
-            
-            with open(input_file, 'w') as f:
-                f.write(f">query\n{sequence}\n")
-            
-            try:
-                # Check if MMSEQS_DB is accessible
-                if not os.path.exists(app.config['MMSEQS_DB']):
-                    app.logger.error(f"MMSeqs database not found at: {app.config['MMSEQS_DB']}")
-                    return {'headers': ['Error'], 'data': [{'Error': f"MMSeqs database not found or inaccessible. Please check configuration."}]}
-                
-                mmseqs_command = [
-                    "mmseqs", "easy-search", str(input_file), app.config['MMSEQS_DB'], 
-                    str(output_file), str(mmseqs_tmp),
-                    "--format-output", "query,target,pident,alnlen,mismatch,gapopen,qstart,qend,tstart,tend,evalue,bits,tseq"
-                ]
-                
-                try:
-                    process_result = subprocess.run(mmseqs_command, capture_output=True, text=True, check=True)
-                    app.logger.debug(f"MMSeqs2 stdout: {process_result.stdout}")
-                    app.logger.debug(f"MMSeqs2 stderr: {process_result.stderr}")
-                except subprocess.CalledProcessError as e:
-                    app.logger.error(f"MMSeqs2 search failed: {e}")
-                    app.logger.error(f"Command output: {e.stdout}")
-                    app.logger.error(f"Command error: {e.stderr}")
-                    return {'headers': ['Error'], 'data': [{'Error': f"MMSeqs2 search failed: {str(e)}"}]}
-                
-                if output_file.exists():
-                    try:
-                        with open(output_file, 'r') as f:
-                            results = f.read().splitlines()
-                        
-                        if not results:
-                            app.logger.warning("MMSeqs2 returned empty results")
-                            return {'headers': ['Message'], 'data': [{'Message': "No similar sequences found in the database."}]}
-                        
-                        # Parse MMSeqs2 results
-                        headers = ['query', 'target', 'pident', 'alnlen', 'mismatch', 'gapopen', 
-                                 'qstart', 'qend', 'tstart', 'tend', 'evalue', 'bits', 'tseq']
-                        parsed_results = []
-                        
-                        for row in results:
-                            try:
-                                fields = row.split('\t')
-                                if len(fields) != len(headers):
-                                    app.logger.warning(f"Skipping malformed result row: {row}")
-                                    continue
-                                parsed_results.append(dict(zip(headers, fields)))
-                            except Exception as row_error:
-                                app.logger.error(f"Error parsing MMSeqs2 result row: {row_error}")
-                                continue
-                        
-                        if not parsed_results:
-                            return {'headers': ['Message'], 'data': [{'Message': "Could not parse any search results."}]}
-                        
-                        # Get target sequence IDs
-                        seqhash_ids = [row['target'] for row in parsed_results]
-                        app.logger.debug(f"Searching for seqhash_ids: {seqhash_ids}")
-                        
-                        # Get comprehensive sequence information using the canonical query
-                        sequence_details = get_sequence_details(seqhash_ids)
-                        
-                        # Merge MMSeqs2 results with detailed sequence information
-                        merged_results = []
-                        for result in parsed_results:
-                            target_id = result['target']
-                            details = sequence_details.get(target_id, {})  # Get sequence details or default to empty dict
-                            result.update(details)  # Add all sequence details to the result
-                            merged_results.append(result)
-
-                        # Define desired display order for headers
-                        desired_headers = [
-                            'query', 'target', 'pident', 'alnlen', 'evalue', 'bits',
-                            'preferred_name', 'description', 'organism', 
-                            # 'tpm', 'gene_id',  # Expression data temporarily disabled
-                            'cog_category', 'go_terms', 'ec_numbers', 'kegg_pathway', 'kegg_ko',
-                            'qstart', 'qend', 'tstart', 'tend', 'mismatch', 'gapopen', 'tseq'
-                        ]
-                        
-                        # Filter to headers that are actually present in the results
-                        headers = [h for h in desired_headers if any(h in d for d in merged_results)]
-                        return {'headers': headers, 'data': merged_results}
-                    except Exception as parse_error:
-                        app.logger.error(f"Error parsing MMSeqs2 results: {parse_error}")
-                        return {'headers': ['Error'], 'data': [{'Error': f"Error parsing search results: {str(parse_error)}"}]}
-                else:
-                    return {'headers': ['Error'], 'data': [{'Error': "MMSeqs2 did not produce output file"}]}
-                    
-            except Exception as e:
-                app.logger.error(f"Error: {e}")
-                return {'headers': ['Error'], 'data': [{'Error': str(e)}]}
-=======
     return df, None
 
 def fetch_annotations_and_clusters(seqhash_ids, db_path):
@@ -372,7 +269,6 @@
     
     headers = [h for h in desired_headers if h in merged_df.columns]
     return {'headers': headers, 'data': merged_df.to_dict(orient='records')}
->>>>>>> fff7ec69
 
 
 if __name__ == '__main__':
