from pathlib import Path
import logging
import duckdb
import pandas as pd
from Bio import SeqIO
from datetime import datetime
from typing import List, Dict, Optional
from contextlib import contextmanager
import time
from dataclasses import dataclass
from .utils.sra import get_sra_info  # Add this import

@dataclass
class SamplePaths:
    """Paths for sample data files"""
    sequences: Path  # transdecoder .pep file
    annotations: Path  # eggnog annotations file
    expression: Path  # salmon quantification json file

@dataclass
class ProcessingResult:
    """Result of processing a single sample"""
    sample_id: str
    status: str
    sequences_loaded: int = 0
    annotations_loaded: int = 0
    duplicates: int = 0
    error: Optional[str] = None

class SequenceDBBuilder:
    """Builds and populates sequence database from SRA IDs."""
    
    def __init__(self, db_path: str, output_dir: Path):
        self.db_path = db_path
        self.output_dir = Path(output_dir)
        self.con = None
        self.logger = logging.getLogger(__name__)
        self.schema_dir = Path(__file__).parent / 'schema' / 'migrations'
    
    def __enter__(self):
        self.con = duckdb.connect(self.db_path)
        return self

    def __exit__(self, exc_type, exc_val, exc_tb):
        if self.con:
            self.con.close()

    # Keep track of transaction nesting
    _transaction_level = 0
    
    @contextmanager
    def transaction(self):
        """Context manager for database transactions that supports nesting"""
        is_outermost = self._transaction_level == 0
        self._transaction_level += 1
        
        try:
            if is_outermost:
                self.con.execute("BEGIN")
            yield
            if is_outermost:
                self.con.execute("COMMIT")
        except Exception as e:
            if is_outermost:
                self.con.execute("ROLLBACK")
            self.logger.error(f"Transaction failed: {str(e)}")
            raise
        finally:
            self._transaction_level -= 1

    def execute_transaction(self, func, *args, **kwargs):
        """Execute a function within a transaction"""
        with self.transaction():
            return func(*args, **kwargs)
    
    def _init_version_tracking(self):
        """Initialize schema version tracking"""
        version_sql = """
        CREATE TABLE IF NOT EXISTS schema_version (
            version INTEGER PRIMARY KEY,
            migration_name VARCHAR NOT NULL,
            applied_at TIMESTAMP DEFAULT CURRENT_TIMESTAMP
        )
        """
        self.con.execute(version_sql)
    
    def _get_applied_migrations(self) -> List[str]:
        """Get list of already applied migrations"""
        return [row[0] for row in self.con.execute("""
            SELECT migration_name 
            FROM schema_version 
            ORDER BY version
        """).fetchall()]
    
    def clean_database(self):
        """Drop all existing tables"""
        self.logger.info("Cleaning up any existing tables...")
        cleanup_sql = """
        DROP TABLE IF EXISTS schema_version;
        DROP TABLE IF EXISTS cluster_members;
        DROP TABLE IF EXISTS clusters;
        DROP TABLE IF EXISTS kegg_info;
        DROP TABLE IF EXISTS ec_numbers;
        DROP TABLE IF EXISTS go_terms;
        DROP TABLE IF EXISTS annotations;
        DROP TABLE IF EXISTS expression;
        DROP TABLE IF EXISTS sequences;
        DROP TABLE IF EXISTS sra_metadata;
        DROP TABLE IF EXISTS temp_annotations;
        DROP TABLE IF EXISTS temp_clusters;
        """
        with self.transaction():
            self.con.execute(cleanup_sql)

    def init_database(self):
        """Initialize database with clean schema from migration files"""
        # Clean database first
        self.clean_database()
        
        with self.transaction():
            # Create version tracking
            self.con.execute("""
                CREATE TABLE IF NOT EXISTS schema_version (
                    version INTEGER PRIMARY KEY,
                    migration_name VARCHAR NOT NULL,
                    applied_at TIMESTAMP DEFAULT CURRENT_TIMESTAMP
                )
            """)
            
            # Apply migrations
            applied = set(row[0] for row in self.con.execute("""
                SELECT migration_name 
                FROM schema_version 
                ORDER BY version
            """).fetchall())
            
            for migration_file in sorted(self.schema_dir.glob('*.sql')):
                if migration_file.name not in applied:
                    self.logger.info(f"Applying migration: {migration_file.name}")
                    with open(migration_file) as f:
                        self.con.execute(f.read())
                    
                    self.con.execute("""
                        INSERT INTO schema_version (version, migration_name)
                        VALUES (
                            (SELECT COALESCE(MAX(version), 0) + 1 FROM schema_version),
                            ?
                        )
                    """, [migration_file.name])

    def _get_sample_paths(self, sample_id: str) -> SamplePaths:
        """Get paths to sample data files."""
        sample_dir = self.output_dir / sample_id
        return SamplePaths(
            sequences=sample_dir / f'transdecoder/{sample_id}.pep',
            annotations=sample_dir / f'eggnog/{sample_id}.emapper.annotations',
            expression=sample_dir / f'quants/{sample_id}.quant.json'
        )
    
    def _fetch_sra_metadata(self, sample_id: str) -> Dict:
        """Fetch metadata for a single SRA ID."""
        self.logger.info(f"Fetching metadata for {sample_id}")
        try:
            info = get_sra_info(sample_id)
            if not isinstance(info, dict):
                raise ValueError(f"Invalid response for {sample_id}")
                
            return {
                'sample_id': sample_id,
                'organism': info.get('organism'),
                'study_title': info.get('study_title'),
                'study_abstract': info.get('study_abstract'),
                'bioproject': info.get('bioproject'),
                'biosample': info.get('biosample'),
                'library_strategy': info.get('library', {}).get('strategy'),
                'library_source': info.get('library', {}).get('source'),
                'library_selection': info.get('library', {}).get('selection'),
                'library_layout': info.get('library', {}).get('layout'),
                'instrument': info.get('instrument'),
                'run_spots': info.get('run', {}).get('spots'),
                'run_bases': info.get('run', {}).get('bases'),
                'run_published': info.get('run', {}).get('published')
            }
        except Exception as e:
            self.logger.error(f"Failed to fetch metadata for {sample_id}: {e}")
            raise

    def _batch_insert_sequences(self, sequences: List[dict]):
            """Helper method to insert sequences in batches."""
            if not sequences:
                return
            df = pd.DataFrame(sequences)
            self.con.execute("INSERT INTO sequences SELECT * FROM df")  # Remove transaction here

    def _load_sequences(self, sequence_path: Path, sample_id: str, duplicates: list) -> int:
        """Load sequences from FASTA file."""
        self.logger.info(f"Loading sequences from {sequence_path}")
        
        existing_seqs = set(self.con.execute("SELECT seqhash_id FROM sequences").df()['seqhash_id'])
        sequences = []
        gene_protein_maps = []
        sequences_loaded = 0
        skipped_count = 0
        
        # Use with statement to properly close the file
        with open(sequence_path, 'r') as f:
            for record in SeqIO.parse(f, "fasta"):
                # Example ID: v1_DLS_xxxxx.p1
                protein_seqhash_id = record.id.split()[0]
                
                # Extract gene seqhash from protein seqhash by removing .p1, .p2, etc.
                gene_seqhash_id = protein_seqhash_id.split('.p')[0]
            
                if protein_seqhash_id in existing_seqs:
                    duplicates.append({
                        'seqhash_id': protein_seqhash_id,
                        'sample_id': sample_id,
                        'length': len(record.seq)
                    })
                    skipped_count += 1
                    continue
                    
                sequences.append({
                    'seqhash_id': protein_seqhash_id,
                    'sequence': str(record.seq),
                    'sample_id': sample_id,
                    'assembly_date': datetime.now(),
                    'is_representative': False,
                    'length': len(record.seq)
                })
                
<<<<<<< HEAD
                # Add the gene-protein mapping
                gene_protein_maps.append({
                    'gene_seqhash_id': gene_seqhash_id,
                    'protein_seqhash_id': protein_seqhash_id
                })
                
                sequences_loaded += 1
                
                if len(sequences) % 1000 == 0:
                    self._batch_insert_sequences(sequences)
                    self._batch_insert_gene_protein_maps(gene_protein_maps)
                    sequences = []
                    gene_protein_maps = []
=======
            sequences.append({
                'seqhash_id': seqhash_id,
                'sequence': str(record.seq),
                'sample_id': sample_id,
                'assembly_date': datetime.now(),
                'is_representative': False,
                'repseq_id': seqhash_id,  # initialize the repseq_id to be the same as seqhash_id
                'length': len(record.seq)
            })
            sequences_loaded += 1
            
            if len(sequences) % 1000 == 0:
                self._batch_insert_sequences(sequences)
                sequences = []
>>>>>>> fff7ec69
        
        if sequences:
            self._batch_insert_sequences(sequences)
        
        if gene_protein_maps:
            self._batch_insert_gene_protein_maps(gene_protein_maps)
        
        self.logger.info(f"Loaded {sequences_loaded} new sequences for {sample_id}")
        if skipped_count > 0:
            self.logger.info(f"Skipped {skipped_count} duplicate sequences")
            
        return sequences_loaded
        
    def _batch_insert_gene_protein_maps(self, gene_protein_maps: List[dict]):
        """Helper method to insert gene-protein mappings in batches."""
        if not gene_protein_maps:
            return
        
        # Since gene_seqhash_id is now a primary key, we need to ensure uniqueness
        # Group by gene_seqhash_id and take the first protein for each gene
        unique_maps = {}
        for mapping in gene_protein_maps:
            gene_id = mapping['gene_seqhash_id']
            if gene_id not in unique_maps:
                unique_maps[gene_id] = mapping
        
        # Convert unique maps back to a list
        unique_gene_protein_maps = list(unique_maps.values())
        
        # Create dataframe and insert
        df = pd.DataFrame(unique_gene_protein_maps)
        self.con.execute("""
            INSERT INTO gene_protein_map
            SELECT * FROM df
            ON CONFLICT DO NOTHING
        """)

    def _load_annotations(self, annotation_path: Path, sample_id: str) -> int:
        """Load and process annotations from eggNOG file."""
        self.logger.info(f"Loading annotations from {annotation_path}")
        
        column_names = [
            'query', 'seed_ortholog', 'evalue', 'score', 'eggNOG_OGs', 
            'max_annot_lvl', 'COG_category', 'Description', 'Preferred_name',
            'GOs', 'EC', 'KEGG_ko', 'KEGG_Pathway', 'KEGG_Module', 
            'KEGG_Reaction', 'KEGG_rclass', 'BRITE', 'KEGG_TC', 'CAZy',
            'BiGG_Reaction', 'PFAMs'
        ]
        
        try:
            # Create temporary table
            columns_def = ", ".join([f'"{name}" VARCHAR' for name in column_names])
            self.con.execute(f"CREATE TABLE temp_annotations ({columns_def})")
            
            # Load annotation data
            self.con.execute(f"""
                INSERT INTO temp_annotations
                SELECT * FROM read_csv_auto(
                    '{annotation_path}',
                    sep='\t',
                    header=False,
                    names={column_names},
                    comment='#'
                )
            """)
            
            # Process annotations and get count
            return self._process_annotations(sample_id)
            
        finally:
            self.con.execute("DROP TABLE IF EXISTS temp_annotations")

    def _process_annotations(self, sample_id: str) -> int:
        """Process annotations from temporary table into final tables."""
        # Main annotations
        self.con.execute(f"""
            INSERT INTO annotations
            SELECT 
                query as seqhash_id,
                seed_ortholog,
                TRY_CAST(evalue AS DOUBLE) as evalue,
                TRY_CAST(score AS DOUBLE) as score,
                "eggNOG_OGs" as eggnog_ogs,
                max_annot_lvl,
                "COG_category" as cog_category,
                "Description" as description,
                "Preferred_name" as preferred_name,
                '{sample_id}' as sample_id
            FROM temp_annotations
            WHERE query IN (SELECT seqhash_id FROM sequences)
            AND query NOT IN (SELECT seqhash_id FROM annotations)
        """)
        
        annotations_loaded = self.con.execute(
            "SELECT COUNT(*) FROM annotations WHERE sample_id = ?", 
            [sample_id]
        ).fetchone()[0]
        
        # GO terms
        self.con.execute("""
            INSERT INTO go_terms
            SELECT DISTINCT
                query as seqhash_id,
                UNNEST(STRING_SPLIT(NULLIF("GOs", '-'), ',')) as go_term
            FROM temp_annotations
            WHERE query IN (SELECT seqhash_id FROM sequences)
            AND query NOT IN (SELECT seqhash_id FROM go_terms)
            AND "GOs" IS NOT NULL AND "GOs" != '-'
        """)
        
        # EC numbers
        self.con.execute("""
            INSERT INTO ec_numbers
            SELECT DISTINCT
                query as seqhash_id,
                UNNEST(STRING_SPLIT(NULLIF("EC", '-'), ',')) as ec_number
            FROM temp_annotations
            WHERE query IN (SELECT seqhash_id FROM sequences)
            AND query NOT IN (SELECT seqhash_id FROM ec_numbers)
            AND "EC" IS NOT NULL AND "EC" != '-'
        """)
        
        return annotations_loaded

    def _check_sample_exists(self, sample_id: str) -> bool:
        """Check if a sample ID already exists in the database."""
        result = self.con.execute(
            "SELECT COUNT(*) FROM sra_metadata WHERE sample_id = ?", 
            [sample_id]
        ).fetchone()[0]
        return result > 0

    # def process_sample(self, sample_id: str) -> ProcessingResult:
    #     """Process a single sample: fetch metadata and load sequence data."""
    #     try:
    #         paths = self._get_sample_paths(sample_id)
            
    #         if not paths.sequences.exists():
    #             raise FileNotFoundError(f"Sequence file not found: {paths.sequences}")
            
    #         metadata = self._fetch_sra_metadata(sample_id)
            
    #         def _process():
    #             # Insert metadata
    #             if metadata:
    #                 self.con.execute("DELETE FROM sra_metadata WHERE sample_id = ?", [sample_id])
    #                 self.con.execute("""
    #                     INSERT INTO sra_metadata (
    #                         sample_id, organism, study_title, study_abstract,
    #                         bioproject, biosample, library_strategy, library_source,
    #                         library_selection, library_layout, instrument,
    #                         run_spots, run_bases, run_published
    #                     ) VALUES (?, ?, ?, ?, ?, ?, ?, ?, ?, ?, ?, ?, ?, ?)
    #                 """, [
    #                     sample_id,
    #                     metadata.get('organism'),
    #                     metadata.get('study_title'),
    #                     metadata.get('study_abstract'),
    #                     metadata.get('bioproject'),
    #                     metadata.get('biosample'),
    #                     metadata.get('library', {}).get('strategy'),
    #                     metadata.get('library', {}).get('source'),
    #                     metadata.get('library', {}).get('selection'),
    #                     metadata.get('library', {}).get('layout'),
    #                     metadata.get('instrument'),
    #                     metadata.get('run', {}).get('spots'),
    #                     metadata.get('run', {}).get('bases'),
    #                     metadata.get('run', {}).get('published')
    #                 ])
                
    #             # Load sequences
    #             duplicates = []
    #             sequences_loaded = self._load_sequences(paths.sequences, sample_id, duplicates)
                
    #             # Load annotations if available
    #             annotations_loaded = 0
    #             if paths.annotations.exists():
    #                 annotations_loaded = self._load_annotations(paths.annotations, sample_id)
    #             else:
    #                 self.logger.warning(f"No annotation file found: {paths.annotations}")
                
    #             return sequences_loaded, annotations_loaded, duplicates

    #         # Execute everything in a single transaction
    #         sequences_loaded, annotations_loaded, duplicates = self.execute_transaction(_process)
            
    #         return ProcessingResult(
    #             sample_id=sample_id,
    #             status='success',
    #             sequences_loaded=sequences_loaded,
    #             annotations_loaded=annotations_loaded,
    #             duplicates=len(duplicates)
    #         )
            
    #     except Exception as e:
    #         self.logger.error(f"Error processing {sample_id}: {str(e)}")
    #         return ProcessingResult(
    #             sample_id=sample_id,
    #             status='error',
    #             error=str(e)
    #         )
    def _load_expression(self, expression_path: Path, sample_id: str) -> int:
        """Load expression data from Salmon quantification JSON file."""
        self.logger.info(f"Loading expression data from {expression_path}")
        
        if not expression_path.exists():
            self.logger.warning(f"Expression file not found: {expression_path}")
            return 0
            
        try:
            # First, try to validate the JSON file by loading it with pandas
            try:
                import pandas as pd
                import json
                with open(expression_path, 'r') as f:
                    data = json.load(f)
                    self.logger.info(f"Verified JSON file format: {len(data)} records")
                
                # Debug log the first few entries to understand structure
                if len(data) > 0:
                    self.logger.info(f"First entry structure: {data[0].keys()}")
            except Exception as e:
                self.logger.error(f"Error validating JSON file: {e}")
            
            # Load JSON file and insert into expression table
            with self.transaction():
                # Try a different approach: use pandas to load the JSON, then insert to DuckDB
                import pandas as pd
                import json
                
                # Read JSON from file
                with open(expression_path, 'r') as f:
                    json_data = json.load(f)
                
                # Convert to pandas DataFrame
                df = pd.DataFrame(json_data)
                
                # Rename columns to match our schema
                df_renamed = df.rename(columns={
                    'Name': 'gene_seqhash_id',  # This is the gene ID without the .p1, .p2 suffix
                    'TPM': 'tpm',
                    'NumReads': 'num_reads',
                    'EffectiveLength': 'effective_length'
                })
                
                # Add sample_id column
                df_renamed['sample_id'] = sample_id
                
                # Register dataframe with duckdb
                self.con.register('temp_expression_df', df_renamed)
                
                # Insert from dataframe to expression table
                # First make sure all gene_seqhash_ids in the expression data exist in the gene_protein_map
                # If they don't exist, create new entries in gene_protein_map for them
                # This ensures referential integrity for expression data
                self.con.execute("""
                    INSERT INTO gene_protein_map (gene_seqhash_id, protein_seqhash_id)
                    SELECT DISTINCT 
                        temp_expression_df.gene_seqhash_id,
                        temp_expression_df.gene_seqhash_id || '.p1' as protein_seqhash_id
                    FROM temp_expression_df
                    WHERE NOT EXISTS (
                        SELECT 1 FROM gene_protein_map
                        WHERE gene_protein_map.gene_seqhash_id = temp_expression_df.gene_seqhash_id
                    )
                    AND temp_expression_df.gene_seqhash_id NOT IN (
                        SELECT gene_seqhash_id FROM gene_protein_map
                    )
                    ON CONFLICT DO NOTHING
                """)
                
                # Then insert the expression data
                self.con.execute("""
                    INSERT INTO expression (gene_seqhash_id, sample_id, tpm, num_reads, effective_length)
                    SELECT 
                        gene_seqhash_id,
                        sample_id,
                        tpm,
                        num_reads,
                        effective_length
                    FROM temp_expression_df
                    WHERE NOT EXISTS (
                        SELECT 1 FROM expression 
                        WHERE expression.gene_seqhash_id = temp_expression_df.gene_seqhash_id 
                        AND expression.sample_id = temp_expression_df.sample_id
                    )
                """)
            
            expression_loaded = self.con.execute(
                "SELECT COUNT(*) FROM expression WHERE sample_id = ?", 
                [sample_id]
            ).fetchone()[0]
            
            self.logger.info(f"Loaded {expression_loaded} expression records for {sample_id}")
            return expression_loaded
            
        except Exception as e:
            self.logger.error(f"Error loading expression data: {e}")
            raise
    
    def process_sample(self, sample_id: str) -> ProcessingResult:
        """Process a single sample: fetch metadata and load sequence data."""
        try:
            # Check if sample already exists
            if self._check_sample_exists(sample_id):
                return ProcessingResult(
                    sample_id=sample_id,
                    status='error',
                    error=f"Sample {sample_id} already exists in the database"
                )

            paths = self._get_sample_paths(sample_id)
            
            if not paths.sequences.exists():
                raise FileNotFoundError(f"Sequence file not found: {paths.sequences}")
            
            metadata = self._fetch_sra_metadata(sample_id)
            
            def _process():
                # Insert metadata
                if metadata:
                    self.con.execute("DELETE FROM sra_metadata WHERE sample_id = ?", [sample_id])
                    self.con.execute("""
                        INSERT INTO sra_metadata (
                            sample_id, organism, study_title, study_abstract,
                            bioproject, biosample, library_strategy, library_source,
                            library_selection, library_layout, instrument,
                            run_spots, run_bases, run_published
                        ) VALUES (?, ?, ?, ?, ?, ?, ?, ?, ?, ?, ?, ?, ?, ?)
                    """, [
                        sample_id,
                        metadata.get('organism'),
                        metadata.get('study_title'),
                        metadata.get('study_abstract'),
                        metadata.get('bioproject'),
                        metadata.get('biosample'),
                        metadata.get('library_strategy'),
                        metadata.get('library_source'),
                        metadata.get('library_selection'),
                        metadata.get('library_layout'),
                        metadata.get('instrument'),
                        metadata.get('run_spots'),
                        metadata.get('run_bases'),
                        metadata.get('run_published')
                    ])
                
                # Load sequences - this must happen first for foreign key constraints
                duplicates = []
                sequences_loaded = self._load_sequences(paths.sequences, sample_id, duplicates)
                
                # Load annotations if available
                annotations_loaded = 0
                if paths.annotations.exists():
                    annotations_loaded = self._load_annotations(paths.annotations, sample_id)
                else:
                    self.logger.warning(f"No annotation file found: {paths.annotations}")
                
                # Check if the sequences were properly loaded
                seq_count = self.con.execute("SELECT COUNT(*) FROM sequences WHERE sample_id = ?", 
                                          [sample_id]).fetchone()[0]
                self.logger.info(f"Verified sequence loading: {seq_count} sequences found in DB")
                
                # Load expression data if available - only after sequences are loaded
                expression_loaded = 0
                if paths.expression.exists():
                    # Make sure we have sequences to link expression data to
                    if seq_count > 0:
                        expression_loaded = self._load_expression(paths.expression, sample_id)
                    else:
                        self.logger.warning("Cannot load expression data: no sequences loaded")
                else:
                    self.logger.warning(f"No expression file found: {paths.expression}")
                
                return sequences_loaded, annotations_loaded, expression_loaded, duplicates

            # Execute everything in a single transaction
            sequences_loaded, annotations_loaded, expression_loaded, duplicates = self.execute_transaction(_process)
            
            return ProcessingResult(
                sample_id=sample_id,
                status='success',
                sequences_loaded=sequences_loaded,
                annotations_loaded=annotations_loaded,
                duplicates=len(duplicates)
            )
            
        except Exception as e:
            self.logger.error(f"Error processing {sample_id}: {str(e)}")
            return ProcessingResult(
                sample_id=sample_id,
                status='error',
                error=str(e)
            )
        
    def build_database(self, sample_ids: List[str]) -> pd.DataFrame:
        """Build complete database from list of SRA IDs."""
        # Check if database already has data
        if self._check_database_exists():
            raise ValueError("Database already contains data. Use update_database() to add new samples.")

        # Initialize database
        self.init_database()
        
        # Process each sample
        results = []
        for sample_id in sample_ids:
            result = self.process_sample(sample_id)
            results.append(result)
            
            # Log progress
            if result.status == 'success':
                self.logger.info(
                    f"Processed {sample_id}: "
                    f"{result.sequences_loaded} sequences, "
                    f"{result.annotations_loaded} annotations, "
                    f"{result.duplicates} duplicates"
                )
            else:
                self.logger.error(f"Failed to process {sample_id}: {result.error}")
        
        return pd.DataFrame([vars(r) for r in results])

    def _check_database_exists(self) -> bool:
        """Check if database has existing data."""
        tables = self.con.execute("""
            SELECT name FROM sqlite_master 
            WHERE type='table' AND name='sra_metadata'
        """).fetchall()
        if not tables:
            return False    
        count = self.con.execute("SELECT COUNT(*) FROM sra_metadata").fetchone()[0]
        return count > 0

    def update_database(self, sample_ids: List[str]) -> pd.DataFrame:
        """Update existing database with new samples."""
        if not self._check_database_exists():
            raise ValueError("Database not initialized. Use build_database() for new databases.")
        
        results = []
        for sample_id in sample_ids:
            # Check for duplicates before processing
            if self._check_sample_exists(sample_id):
                results.append(ProcessingResult(
                    sample_id=sample_id,
                    status='error',
                    error=f"Sample {sample_id} already exists in the database"
                ))
                self.logger.warning(f"Skipping {sample_id}: already exists in database")
                continue
                
            result = self.process_sample(sample_id)
            results.append(result)
            
            if result.status == 'success':
                self.logger.info(
                    f"Added {sample_id}: "
                    f"{result.sequences_loaded} sequences, "
                    f"{result.annotations_loaded} annotations"
                )
            else:
                self.logger.error(f"Failed to add {sample_id}: {result.error}")
        
        return pd.DataFrame([vars(r) for r in results])

    def load_clusters_from_tsv(self, tsv_path: str):
            """Load cluster information from MMseqs2 cluster update TSV."""
            self.logger.info(f"Loading cluster data from {tsv_path}")
            
            with self.transaction():
                try:
                    # Create temporary table for TSV data
                    self.con.execute("""
                    CREATE TEMP TABLE temp_clusters AS 
                    SELECT 
                        representative as representative_seqhash_id,
                        member as seqhash_id
                    FROM read_csv_auto(?, sep='\t', header=False, 
                                    names=['representative', 'member'])
                    WHERE representative IN (SELECT seqhash_id FROM sequences)
                    AND member IN (SELECT seqhash_id FROM sequences)
                    """, [tsv_path])
                    
                    # Insert clusters
                    self.con.execute("""
                    WITH cluster_info AS (
                        SELECT 
                            representative_seqhash_id,
                            ROW_NUMBER() OVER (ORDER BY representative_seqhash_id) as cluster_num,
                            COUNT(*) as size
                        FROM temp_clusters
                        GROUP BY representative_seqhash_id
                    )
                    INSERT INTO clusters (cluster_id, representative_seqhash_id, size)
                    SELECT 
                        'CLUSTER_' || cluster_num as cluster_id,
                        representative_seqhash_id,
                        size
                    FROM cluster_info
                    """)
                    
                    # Insert cluster members
                    self.con.execute("""
                    INSERT INTO cluster_members (seqhash_id, cluster_id)
                    SELECT 
                        tc.seqhash_id,
                        c.cluster_id
                    FROM temp_clusters tc
                    JOIN clusters c ON tc.representative_seqhash_id = c.representative_seqhash_id
                    """)
                    
                    # Update representative status
                    self.con.execute("""
                    UPDATE sequences
                    SET is_representative = TRUE
                    WHERE seqhash_id IN (SELECT representative_seqhash_id FROM clusters)
                    """)
                    
                finally:
                    self.con.execute("DROP TABLE IF EXISTS temp_clusters")

    def get_database_summary(self) -> pd.DataFrame:
        """Get summary statistics about the database."""
        summary_query = """
        SELECT 
            COUNT(DISTINCT s.seqhash_id) as total_sequences,
            COUNT(DISTINCT s.sample_id) as total_samples,
            COUNT(DISTINCT CASE WHEN s.is_representative THEN s.seqhash_id END) as representative_sequences,
            COUNT(DISTINCT CASE WHEN a.seqhash_id IS NOT NULL THEN s.seqhash_id END) as annotated_sequences,
            COUNT(DISTINCT CASE WHEN g.seqhash_id IS NOT NULL THEN s.seqhash_id END) as sequences_with_go,
            COUNT(DISTINCT CASE WHEN e.seqhash_id IS NOT NULL THEN s.seqhash_id END) as sequences_with_ec,
            COUNT(DISTINCT CASE WHEN expr.gene_seqhash_id IS NOT NULL THEN s.seqhash_id END) as sequences_with_expression,
            COUNT(DISTINCT c.cluster_id) as total_clusters,
            ROUND(AVG(s.length), 2) as avg_sequence_length,
            MIN(s.length) as min_sequence_length,
            MAX(s.length) as max_sequence_length
        FROM sequences s
        LEFT JOIN annotations a ON s.seqhash_id = a.seqhash_id
        LEFT JOIN go_terms g ON s.seqhash_id = g.seqhash_id
        LEFT JOIN ec_numbers e ON s.seqhash_id = e.seqhash_id
        LEFT JOIN gene_protein_map gpm ON s.seqhash_id = gpm.protein_seqhash_id
        LEFT JOIN expression expr ON gpm.gene_seqhash_id = expr.gene_seqhash_id
        LEFT JOIN cluster_members cm ON s.seqhash_id = cm.seqhash_id
        LEFT JOIN clusters c ON cm.cluster_id = c.cluster_id
        """
        return self.con.execute(summary_query).df()

    def update_database(self, sample_ids: List[str]) -> pd.DataFrame:
        """Update existing database with new samples."""
        if not self.con.execute("SELECT name FROM sqlite_master WHERE type='table'").fetchall():
            raise ValueError("Database not initialized. Use build_database() for new databases.")
        
        results = []
        for sample_id in sample_ids:
            result = self.process_sample(sample_id)
            results.append(result)
            
            if result.status == 'success':
                self.logger.info(
                    f"Added {sample_id}: "
                    f"{result.sequences_loaded} sequences, "
                    f"{result.annotations_loaded} annotations"
                )
            else:
                self.logger.error(f"Failed to add {sample_id}: {result.error}")
        
        return pd.DataFrame([vars(r) for r in results])<|MERGE_RESOLUTION|>--- conflicted
+++ resolved
@@ -229,13 +229,15 @@
                     'length': len(record.seq)
                 })
                 
-<<<<<<< HEAD
                 # Add the gene-protein mapping
                 gene_protein_maps.append({
                     'gene_seqhash_id': gene_seqhash_id,
                     'protein_seqhash_id': protein_seqhash_id
                 })
                 
+                # Add repseq_id field from repseq branch
+                sequences[-1]['repseq_id'] = protein_seqhash_id  # initialize the repseq_id to be the same as seqhash_id
+                
                 sequences_loaded += 1
                 
                 if len(sequences) % 1000 == 0:
@@ -243,22 +245,6 @@
                     self._batch_insert_gene_protein_maps(gene_protein_maps)
                     sequences = []
                     gene_protein_maps = []
-=======
-            sequences.append({
-                'seqhash_id': seqhash_id,
-                'sequence': str(record.seq),
-                'sample_id': sample_id,
-                'assembly_date': datetime.now(),
-                'is_representative': False,
-                'repseq_id': seqhash_id,  # initialize the repseq_id to be the same as seqhash_id
-                'length': len(record.seq)
-            })
-            sequences_loaded += 1
-            
-            if len(sequences) % 1000 == 0:
-                self._batch_insert_sequences(sequences)
-                sequences = []
->>>>>>> fff7ec69
         
         if sequences:
             self._batch_insert_sequences(sequences)
